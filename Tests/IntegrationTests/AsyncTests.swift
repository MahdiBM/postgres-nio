import Atomics
import Logging
import XCTest
import PostgresNIO
#if canImport(Network)
import NIOTransportServices
#endif
import NIOPosix
import NIOCore

final class AsyncPostgresConnectionTests: XCTestCase {
    func test1kRoundTrips() async throws {
        let eventLoopGroup = MultiThreadedEventLoopGroup(numberOfThreads: 1)
        defer { XCTAssertNoThrow(try eventLoopGroup.syncShutdownGracefully()) }
        let eventLoop = eventLoopGroup.next()

        try await withTestConnection(on: eventLoop) { connection in
            for _ in 0..<1_000 {
                let rows = try await connection.query("SELECT version()", logger: .psqlTest)
                var iterator = rows.makeAsyncIterator()
                let firstRow = try await iterator.next()
                XCTAssertEqual(try firstRow?.decode(String.self, context: .default).contains("PostgreSQL"), true)
                let done = try await iterator.next()
                XCTAssertNil(done)
            }
        }
    }

    func test1kRoundTripsSimpleQuery() async throws {
        let eventLoopGroup = MultiThreadedEventLoopGroup(numberOfThreads: 1)
        defer { XCTAssertNoThrow(try eventLoopGroup.syncShutdownGracefully()) }
        let eventLoop = eventLoopGroup.next()

        try await withTestConnection(on: eventLoop) { connection in
            for _ in 0..<1_000 {
                let rows = try await connection.__simpleQuery("SELECT version()", logger: .psqlTest)
                var iterator = rows.makeAsyncIterator()
                let firstRow = try await iterator.next()
                XCTAssertEqual(try firstRow?.decode(String.self, context: .default).contains("PostgreSQL"), true)
                let done = try await iterator.next()
                XCTAssertNil(done)
            }
        }
    }

    func test1kRoundTripsSimpleQueryNoRows() async throws {
        let eventLoopGroup = MultiThreadedEventLoopGroup(numberOfThreads: 1)
        defer { XCTAssertNoThrow(try eventLoopGroup.syncShutdownGracefully()) }
        let eventLoop = eventLoopGroup.next()

        try await withTestConnection(on: eventLoop) { connection in
            for _ in 0..<1_000 {
                let nonExistentOID = 1928394819
                let rows = try await connection.__simpleQuery("SELECT * FROM pg_class WHERE oid = \(nonExistentOID)", logger: .psqlTest)
                var iterator = rows.makeAsyncIterator()
                let first = try await iterator.next()
                XCTAssertEqual(first, nil)
            }
        }
    }

    func testSelect10kRows() async throws {
        let eventLoopGroup = MultiThreadedEventLoopGroup(numberOfThreads: 1)
        defer { XCTAssertNoThrow(try eventLoopGroup.syncShutdownGracefully()) }
        let eventLoop = eventLoopGroup.next()

        let start = 1
        let end = 10000

        try await withTestConnection(on: eventLoop) { connection in
            let rows = try await connection.query("SELECT generate_series(\(start), \(end));", logger: .psqlTest)
            var counter = 0
            for try await row in rows {
                let element = try row.decode(Int.self)
                XCTAssertEqual(element, counter + 1)
                counter += 1
            }

            XCTAssertEqual(counter, end)
        }
    }

<<<<<<< HEAD
    func testSelect10kRowsAndConsume() async throws {
=======
    func testSelect10kRowsSimpleQuery() async throws {
>>>>>>> 26fe0207
        let eventLoopGroup = MultiThreadedEventLoopGroup(numberOfThreads: 1)
        defer { XCTAssertNoThrow(try eventLoopGroup.syncShutdownGracefully()) }
        let eventLoop = eventLoopGroup.next()

        let start = 1
        let end = 10000

        try await withTestConnection(on: eventLoop) { connection in
<<<<<<< HEAD
            let rows = try await connection.query("SELECT generate_series(\(start), \(end));", logger: .psqlTest)

            let counter = ManagedAtomic(0)
            let metadata = try await rows.consume { row in
                let element = try row.decode(Int.self)
                let newCounter = counter.wrappingIncrementThenLoad(ordering: .relaxed)
                XCTAssertEqual(element, newCounter)
            }

            XCTAssertEqual(metadata.command, "SELECT")
            XCTAssertEqual(metadata.oid, nil)
            XCTAssertEqual(metadata.rows, 10000)

            XCTAssertEqual(counter.load(ordering: .relaxed), end)
        }
    }

    func testSelect10kRowsAndCollect() async throws {
        let eventLoopGroup = MultiThreadedEventLoopGroup(numberOfThreads: 1)
        defer { XCTAssertNoThrow(try eventLoopGroup.syncShutdownGracefully()) }
        let eventLoop = eventLoopGroup.next()

        let start = 1
        let end = 10000

        try await withTestConnection(on: eventLoop) { connection in
            let rows = try await connection.query("SELECT generate_series(\(start), \(end));", logger: .psqlTest)
            let (metadata, elements) = try await rows.collectWithMetadata()
            var counter = 0
            for row in elements {
=======
            let rows = try await connection.__simpleQuery("SELECT generate_series(\(start), \(end));", logger: .psqlTest)
            var counter = 0
            for try await row in rows {
>>>>>>> 26fe0207
                let element = try row.decode(Int.self)
                XCTAssertEqual(element, counter + 1)
                counter += 1
            }

<<<<<<< HEAD
            XCTAssertEqual(metadata.command, "SELECT")
            XCTAssertEqual(metadata.oid, nil)
            XCTAssertEqual(metadata.rows, 10000)

=======
>>>>>>> 26fe0207
            XCTAssertEqual(counter, end)
        }
    }

    func testSelectActiveConnection() async throws {
        let eventLoopGroup = MultiThreadedEventLoopGroup(numberOfThreads: 1)
        defer { XCTAssertNoThrow(try eventLoopGroup.syncShutdownGracefully()) }
        let eventLoop = eventLoopGroup.next()

        let query: PostgresQuery = """
            SELECT
                pid
                ,datname
                ,usename
                ,application_name
                ,client_hostname
                ,client_port
                ,backend_start
                ,query_start
                ,query
                ,state
            FROM pg_stat_activity
            WHERE state = 'active';
            """

        try await withTestConnection(on: eventLoop) { connection in
            let rows = try await connection.query(query, logger: .psqlTest)
            var counter = 0

            for try await element in rows.decode((Int, String, String, String, String?, Int, Date, Date, String, String).self) {
                XCTAssertEqual(element.1, env("POSTGRES_DB") ?? "test_database")
                XCTAssertEqual(element.2, env("POSTGRES_USER") ?? "test_username")

                XCTAssertEqual(element.8, query.sql)
                XCTAssertEqual(element.9, "active")
                counter += 1
            }

            XCTAssertGreaterThanOrEqual(counter, 1)
        }
    }

    func testAdditionalParametersTakeEffect() async throws {
        let eventLoopGroup = MultiThreadedEventLoopGroup(numberOfThreads: 1)
        defer { XCTAssertNoThrow(try eventLoopGroup.syncShutdownGracefully()) }
        let eventLoop = eventLoopGroup.next()

        let query: PostgresQuery = """
            SELECT
                current_setting('application_name');
            """

        let applicationName = "postgres-nio-test"
        var options = PostgresConnection.Configuration.Options()
        options.additionalStartupParameters = [
            ("application_name", applicationName)
        ]

        try await withTestConnection(on: eventLoop, options: options) { connection in
            let rows = try await connection.query(query, logger: .psqlTest)
            var counter = 0

            for try await element in rows.decode(String.self) {
                XCTAssertEqual(element, applicationName)
                
                counter += 1
            }

            XCTAssertGreaterThanOrEqual(counter, 1)
        }
    }

    func testSelectTimeoutWhileLongRunningQuery() async throws {
        let eventLoopGroup = MultiThreadedEventLoopGroup(numberOfThreads: 1)
        defer { XCTAssertNoThrow(try eventLoopGroup.syncShutdownGracefully()) }
        let eventLoop = eventLoopGroup.next()

        let start = 1
        let end = 10000000

        try await withTestConnection(on: eventLoop) { connection -> () in
            try await connection.query("SET statement_timeout=1000;", logger: .psqlTest)

            let rows = try await connection.query("SELECT generate_series(\(start), \(end));", logger: .psqlTest)
            var counter = 0
            do {
                for try await element in rows.decode(Int.self, context: .default) {
                    XCTAssertEqual(element, counter + 1)
                    counter += 1
                }
                XCTFail("Expected to get cancelled while reading the query")
            } catch {
                guard let error = error as? PSQLError else { return XCTFail("Unexpected error type") }

                XCTAssertEqual(error.code, .server)
                XCTAssertEqual(error.serverInfo?[.severity], "ERROR")
            }

            XCTAssertFalse(connection.isClosed, "Connection should survive!")

            for num in 0..<10 {
                for try await decoded in try await connection.query("SELECT \(num);", logger: .psqlTest).decode(Int.self) {
                    XCTAssertEqual(decoded, num)
                }
            }
        }
    }

    func testConnectionSurvives1kQueriesWithATypo() async throws {
        let eventLoopGroup = MultiThreadedEventLoopGroup(numberOfThreads: 1)
        defer { XCTAssertNoThrow(try eventLoopGroup.syncShutdownGracefully()) }
        let eventLoop = eventLoopGroup.next()

        let start = 1
        let end = 10000

        try await withTestConnection(on: eventLoop) { connection -> () in
            for _ in 0..<1000 {
                do {
                    try await connection.query("SELECT generte_series(\(start), \(end));", logger: .psqlTest)
                    XCTFail("Expected to throw from the request")
                } catch {
                    guard let error = error as? PSQLError else { return XCTFail("Unexpected error type: \(error)") }

                    XCTAssertEqual(error.code, .server)
                    XCTAssertEqual(error.serverInfo?[.severity], "ERROR")
                }
            }

            // the connection survived all of this, we can still run normal queries:

            for num in 0..<10 {
                for try await decoded in try await connection.query("SELECT \(num);", logger: .psqlTest).decode(Int.self) {
                    XCTAssertEqual(decoded, num)
                }
            }
        }
    }

    func testSelect10times10kRows() async throws {
        let eventLoopGroup = MultiThreadedEventLoopGroup(numberOfThreads: 1)
        defer { XCTAssertNoThrow(try eventLoopGroup.syncShutdownGracefully()) }
        let eventLoop = eventLoopGroup.next()

        let start = 1
        let end = 10000

        try await withTestConnection(on: eventLoop) { connection in
            await withThrowingTaskGroup(of: Void.self) { taskGroup in
                for _ in 0..<10 {
                    taskGroup.addTask {
                        try await connection.query("SELECT generate_series(\(start), \(end));", logger: .psqlTest)
                    }
                }
            }
        }
    }

    func testBindMaximumParameters() async throws {
        let eventLoopGroup = MultiThreadedEventLoopGroup(numberOfThreads: 1)
        defer { XCTAssertNoThrow(try eventLoopGroup.syncShutdownGracefully()) }
        let eventLoop = eventLoopGroup.next()

        try await withTestConnection(on: eventLoop) { connection in
            // Max binds limit is UInt16.max which is 65535 which is 3 * 5 * 17 * 257
            // Max columns limit appears to be ~1600, so we will only make 5 * 257 columns which is less
            // Then we will insert 3 * 17 rows
            // In the insertion, there will be a total of 3 * 17 * 5 * 257 == UInt16.max bindings
            // If the test is successful, it means Postgres supports UInt16.max bindings
            let columnsCount = 5 * 257
            let rowsCount = 3 * 17

            let createQuery = PostgresQuery(
                unsafeSQL: """
                CREATE TABLE table1 (
                \((0..<columnsCount).map({ #""int\#($0)" int NOT NULL"# }).joined(separator: ", "))
                );
                """
            )
            try await connection.query(createQuery, logger: .psqlTest)

            var binds = PostgresBindings(capacity: Int(UInt16.max))
            for _ in (0..<rowsCount) {
                for num in (0..<columnsCount) {
                    binds.append(num, context: .default)
                }
            }
            XCTAssertEqual(binds.count, Int(UInt16.max))

            let insertionValues = (0..<rowsCount).map { rowIndex in
                let indices = (0..<columnsCount).map { columnIndex -> String in
                    "$\(rowIndex * columnsCount + columnIndex + 1)"
                }
                return "(\(indices.joined(separator: ", ")))"
            }.joined(separator: ", ")
            let insertionQuery = PostgresQuery(
                unsafeSQL: "INSERT INTO table1 VALUES \(insertionValues)",
                binds: binds
            )
            let result = try await connection.query(insertionQuery, logger: .psqlTest)
            let metadata = try await result.collectWithMetadata().metadata
            XCTAssertEqual(metadata.rows, rowsCount)

            let dropQuery = PostgresQuery(unsafeSQL: "DROP TABLE table1")
            try await connection.query(dropQuery, logger: .psqlTest)
        }
    }

    func testListenAndNotify() async throws {
        let channelNames = [
            "foo",
            "default"
        ]
        
        let eventLoopGroup = MultiThreadedEventLoopGroup(numberOfThreads: 1)
        defer { XCTAssertNoThrow(try eventLoopGroup.syncShutdownGracefully()) }
        let eventLoop = eventLoopGroup.next()

        for channelName in channelNames {
            try await self.withTestConnection(on: eventLoop) { connection in
                let stream = try await connection.listen(channelName)
                var iterator = stream.makeAsyncIterator()

                try await self.withTestConnection(on: eventLoop) { other in
                    try await other.query(#"NOTIFY "\#(unescaped: channelName)", 'bar';"#, logger: .psqlTest)

                    try await other.query(#"NOTIFY "\#(unescaped: channelName)", 'foo';"#, logger: .psqlTest)
                }

                let first = try await iterator.next()
                XCTAssertEqual(first?.payload, "bar")

                let second = try await iterator.next()
                XCTAssertEqual(second?.payload, "foo")
            }
        }
    }

    #if canImport(Network)
    func testSelect10kRowsNetworkFramework() async throws {
        let eventLoopGroup = NIOTSEventLoopGroup()
        defer { XCTAssertNoThrow(try eventLoopGroup.syncShutdownGracefully()) }
        let eventLoop = eventLoopGroup.next()

        let start = 1
        let end = 10000

        try await withTestConnection(on: eventLoop) { connection in
            let rows = try await connection.query("SELECT generate_series(\(start), \(end));", logger: .psqlTest)
            var counter = 1
            for try await row in rows {
                let element = try row.decode(Int.self, context: .default)
                XCTAssertEqual(element, counter)
                counter += 1
            }

            XCTAssertEqual(counter, end + 1)
        }
    }
    #endif

    func testCancelTaskThatIsVeryLongRunningWhichAlsoFailsWhileInStreamingMode() async throws {
        let eventLoopGroup = MultiThreadedEventLoopGroup(numberOfThreads: 1)
        defer { XCTAssertNoThrow(try eventLoopGroup.syncShutdownGracefully()) }
        let eventLoop = eventLoopGroup.next()

        // we cancel the query after 400ms.
        // the server times out the query after 1sec.

        try await withTestConnection(on: eventLoop) { connection -> () in
            try await connection.query("SET statement_timeout=1000;", logger: .psqlTest) // 1000 milliseconds

            try await withThrowingTaskGroup(of: Void.self) { group in
                group.addTask {
                    let start = 1
                    let end = 100_000_000

                    let rows = try await connection.query("SELECT generate_series(\(start), \(end));", logger: .psqlTest)
                    var counter = 0
                    do {
                        for try await element in rows.decode(Int.self, context: .default) {
                            XCTAssertEqual(element, counter + 1)
                            counter += 1
                        }
                        XCTFail("Expected to get cancelled while reading the query")
                        XCTAssertEqual(counter, end)
                    } catch let error as CancellationError {
                        XCTAssertGreaterThanOrEqual(counter, 1)
                        // Expected
                        print("\(error)")
                    } catch {
                        XCTFail("Unexpected error: \(error)")
                    }

                    XCTAssertTrue(Task.isCancelled)
                    XCTAssertFalse(connection.isClosed, "Connection should survive!")
                }

                let delay: UInt64 = 400_000_000 // 400 milliseconds
                try await Task.sleep(nanoseconds: delay)

                group.cancelAll()
            }

            try await connection.query("SELECT 1;", logger: .psqlTest)
        }
    }

    func testPreparedStatement() async throws {
        let eventLoopGroup = MultiThreadedEventLoopGroup(numberOfThreads: 1)
        defer { XCTAssertNoThrow(try eventLoopGroup.syncShutdownGracefully()) }
        let eventLoop = eventLoopGroup.next()

        struct TestPreparedStatement: PostgresPreparedStatement {
            static let sql = "SELECT pid, datname FROM pg_stat_activity WHERE state = $1"
            typealias Row = (Int, String)

            var state: String

            func makeBindings() -> PostgresBindings {
                var bindings = PostgresBindings()
                bindings.append(self.state)
                return bindings
            }

            func decodeRow(_ row: PostgresNIO.PostgresRow) throws -> Row {
                try row.decode(Row.self)
            }
        }
        let preparedStatement = TestPreparedStatement(state: "active")
        try await withTestConnection(on: eventLoop) { connection in
            var results = try await connection.execute(preparedStatement, logger: .psqlTest)
            var counter = 0

            for try await element in results {
                XCTAssertEqual(element.1, env("POSTGRES_DB") ?? "test_database")
                counter += 1
            }

            XCTAssertGreaterThanOrEqual(counter, 1)

            // Second execution, which reuses the existing prepared statement
            results = try await connection.execute(preparedStatement, logger: .psqlTest)
            for try await element in results {
                XCTAssertEqual(element.1, env("POSTGRES_DB") ?? "test_database")
                counter += 1
            }
        }
    }

    static let preparedStatementTestTable = "AsyncTestPreparedStatementTestTable"
    func testPreparedStatementWithIntegerBinding() async throws {
        let eventLoopGroup = MultiThreadedEventLoopGroup(numberOfThreads: 1)
        defer { XCTAssertNoThrow(try eventLoopGroup.syncShutdownGracefully()) }
        let eventLoop = eventLoopGroup.next()

        struct InsertPreparedStatement: PostgresPreparedStatement {
            static let name = "INSERT-AsyncTestPreparedStatementTestTable"

            static let sql = #"INSERT INTO "\#(AsyncPostgresConnectionTests.preparedStatementTestTable)" (uuid) VALUES ($1);"#
            typealias Row = ()

            var uuid: UUID

            func makeBindings() -> PostgresBindings {
                var bindings = PostgresBindings()
                bindings.append(self.uuid)
                return bindings
            }

            func decodeRow(_ row: PostgresNIO.PostgresRow) throws -> Row {
                ()
            }
        }

        struct SelectPreparedStatement: PostgresPreparedStatement {
            static let name = "SELECT-AsyncTestPreparedStatementTestTable"

            static let sql = #"SELECT id, uuid FROM "\#(AsyncPostgresConnectionTests.preparedStatementTestTable)" WHERE id <= $1;"#
            typealias Row = (Int, UUID)

            var id: Int

            func makeBindings() -> PostgresBindings {
                var bindings = PostgresBindings()
                bindings.append(self.id)
                return bindings
            }

            func decodeRow(_ row: PostgresNIO.PostgresRow) throws -> Row {
                try row.decode((Int, UUID).self)
            }
        }

        do {
            try await withTestConnection(on: eventLoop) { connection in
                try await connection.query("""
                    CREATE TABLE IF NOT EXISTS "\(unescaped: Self.preparedStatementTestTable)" (
                        id SERIAL PRIMARY KEY,
                        uuid UUID NOT NULL
                    )
                    """,
                    logger: .psqlTest
                )

                _ = try await connection.execute(InsertPreparedStatement(uuid: .init()), logger: .psqlTest)
                _ = try await connection.execute(InsertPreparedStatement(uuid: .init()), logger: .psqlTest)
                _ = try await connection.execute(InsertPreparedStatement(uuid: .init()), logger: .psqlTest)
                _ = try await connection.execute(InsertPreparedStatement(uuid: .init()), logger: .psqlTest)
                _ = try await connection.execute(InsertPreparedStatement(uuid: .init()), logger: .psqlTest)

                let rows = try await connection.execute(SelectPreparedStatement(id: 3), logger: .psqlTest)
                var counter = 0
                for try await (id, uuid) in rows {
                    Logger.psqlTest.info("Received row", metadata: [
                        "id": "\(id)", "uuid": "\(uuid)"
                    ])
                    counter += 1
                }

                try await connection.query("""
                    DROP TABLE "\(unescaped: Self.preparedStatementTestTable)";
                    """,
                    logger: .psqlTest
                )
            }
        } catch {
            XCTFail("Unexpected error: \(String(describing: error))")
        }
    }
}

extension XCTestCase {

    func withTestConnection<Result>(
        on eventLoop: EventLoop,
        options: PostgresConnection.Configuration.Options? = nil,
        file: StaticString = #filePath,
        line: UInt = #line,
        _ closure: (PostgresConnection) async throws -> Result
    ) async throws -> Result  {
        let connection = try await PostgresConnection.test(on: eventLoop, options: options).get()

        do {
            let result = try await closure(connection)
            try await connection.close()
            return result
        } catch {
            XCTFail("Unexpected error: \(String(reflecting: error))", file: file, line: line)
            try await connection.close()
            throw error
        }
    }
}<|MERGE_RESOLUTION|>--- conflicted
+++ resolved
@@ -80,11 +80,7 @@
         }
     }
 
-<<<<<<< HEAD
     func testSelect10kRowsAndConsume() async throws {
-=======
-    func testSelect10kRowsSimpleQuery() async throws {
->>>>>>> 26fe0207
         let eventLoopGroup = MultiThreadedEventLoopGroup(numberOfThreads: 1)
         defer { XCTAssertNoThrow(try eventLoopGroup.syncShutdownGracefully()) }
         let eventLoop = eventLoopGroup.next()
@@ -93,7 +89,6 @@
         let end = 10000
 
         try await withTestConnection(on: eventLoop) { connection in
-<<<<<<< HEAD
             let rows = try await connection.query("SELECT generate_series(\(start), \(end));", logger: .psqlTest)
 
             let counter = ManagedAtomic(0)
@@ -124,23 +119,15 @@
             let (metadata, elements) = try await rows.collectWithMetadata()
             var counter = 0
             for row in elements {
-=======
-            let rows = try await connection.__simpleQuery("SELECT generate_series(\(start), \(end));", logger: .psqlTest)
-            var counter = 0
-            for try await row in rows {
->>>>>>> 26fe0207
                 let element = try row.decode(Int.self)
                 XCTAssertEqual(element, counter + 1)
                 counter += 1
             }
 
-<<<<<<< HEAD
             XCTAssertEqual(metadata.command, "SELECT")
             XCTAssertEqual(metadata.oid, nil)
             XCTAssertEqual(metadata.rows, 10000)
 
-=======
->>>>>>> 26fe0207
             XCTAssertEqual(counter, end)
         }
     }
