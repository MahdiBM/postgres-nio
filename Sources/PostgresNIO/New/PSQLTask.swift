import Logging
import NIOCore

enum HandlerTask: Sendable {
    case extendedQuery(ExtendedQueryContext)
    case simpleQuery(SimpleQueryContext)
    case closeCommand(CloseCommandContext)
    case startListening(NotificationListener)
    case cancelListening(String, Int)
    case executePreparedStatement(PreparedStatementContext)
}

enum PSQLTask {
    case extendedQuery(ExtendedQueryContext)
    case simpleQuery(SimpleQueryContext)
    case closeCommand(CloseCommandContext)

    func failWithError(_ error: PSQLError) {
        switch self {
        case .extendedQuery(let extendedQueryContext):
            switch extendedQueryContext.query {
            case .unnamed(_, let eventLoopPromise):
                eventLoopPromise.fail(error)
            case .executeStatement(_, let eventLoopPromise):
                eventLoopPromise.fail(error)
            case .prepareStatement(_, _, _, let eventLoopPromise):
                eventLoopPromise.fail(error)
            }

        case .simpleQuery(let simpleQueryContext):
            simpleQueryContext.promise.fail(error)

        case .closeCommand(let closeCommandContext):
            closeCommandContext.promise.fail(error)
        }
    }
}

final class ExtendedQueryContext: Sendable {
    enum Query {
        case unnamed(PostgresQuery, EventLoopPromise<PSQLRowStream>)
        case executeStatement(PSQLExecuteStatement, EventLoopPromise<PSQLRowStream>)
        case prepareStatement(name: String, query: String, bindingDataTypes: [PostgresDataType], EventLoopPromise<RowDescription?>)
    }
    
    let query: Query
    let logger: Logger

    init(
        query: PostgresQuery,
        logger: Logger,
        promise: EventLoopPromise<PSQLRowStream>
    ) {
        self.query = .unnamed(query, promise)
        self.logger = logger
    }
    
    init(
        executeStatement: PSQLExecuteStatement,
        logger: Logger,
        promise: EventLoopPromise<PSQLRowStream>
    ) {
        self.query = .executeStatement(executeStatement, promise)
        self.logger = logger
    }

    init(
        name: String,
        query: String,
        bindingDataTypes: [PostgresDataType],
        logger: Logger,
        promise: EventLoopPromise<RowDescription?>
    ) {
        self.query = .prepareStatement(name: name, query: query, bindingDataTypes: bindingDataTypes, promise)
        self.logger = logger
    }
}

final class PreparedStatementContext: Sendable {
    let name: String
    let sql: String
    let bindingDataTypes: [PostgresDataType]
    let bindings: PostgresBindings
    let logger: Logger
    let promise: EventLoopPromise<PSQLRowStream>

    init(
        name: String,
        sql: String,
        bindings: PostgresBindings,
        bindingDataTypes: [PostgresDataType],
        logger: Logger,
        promise: EventLoopPromise<PSQLRowStream>
    ) {
        self.name = name
        self.sql = sql
        self.bindings = bindings
        if bindingDataTypes.isEmpty {
            self.bindingDataTypes = bindings.metadata.map(\.dataType)
        } else {
            self.bindingDataTypes = bindingDataTypes
        }
        self.logger = logger
        self.promise = promise
    }
}

<<<<<<< HEAD
final class SimpleQueryContext {
    let query: String
    let logger: Logger
    let promise: EventLoopPromise<PSQLRowStream>

    init(
        query: String,
        logger: Logger,
        promise: EventLoopPromise<PSQLRowStream>
    ) {
        self.query = query
        self.logger = logger
        self.promise = promise
    }
}

final class CloseCommandContext {
=======
final class CloseCommandContext: Sendable {
>>>>>>> 5d817be5
    let target: CloseTarget
    let logger: Logger
    let promise: EventLoopPromise<Void>
    
    init(
        target: CloseTarget,
        logger: Logger,
        promise: EventLoopPromise<Void>
    ) {
        self.target = target
        self.logger = logger
        self.promise = promise
    }
}
<|MERGE_RESOLUTION|>--- conflicted
+++ resolved
@@ -105,7 +105,6 @@
     }
 }
 
-<<<<<<< HEAD
 final class SimpleQueryContext {
     let query: String
     let logger: Logger
@@ -122,10 +121,7 @@
     }
 }
 
-final class CloseCommandContext {
-=======
 final class CloseCommandContext: Sendable {
->>>>>>> 5d817be5
     let target: CloseTarget
     let logger: Logger
     let promise: EventLoopPromise<Void>
